--- conflicted
+++ resolved
@@ -5,6 +5,7 @@
 
 <p align="center">
   ROS 2 packages for using Stereolabs ZED Camera cameras.<br>
+  ROS 2 Foxy Fitzroy (Ubuntu 20.04) - ROS 2 Humble Hawksbill (Ubuntu 22.04) - ROS 2 Jazzy Jalisco (Ubuntu 24.04)
   ROS 2 Foxy Fitzroy (Ubuntu 20.04) - ROS 2 Humble Hawksbill (Ubuntu 22.04) - ROS 2 Jazzy Jalisco (Ubuntu 24.04)
 </p>
 
@@ -29,15 +30,6 @@
 
 ### Prerequisites
 
-<<<<<<< HEAD
-- [Ubuntu 20.04 (Focal Fossa)](https://releases.ubuntu.com/focal/), [Ubuntu 22.04 (Jammy Jellyfish)](https://releases.ubuntu.com/jammy/), or [Ubuntu 24.04 (Noble Numbat)](https://releases.ubuntu.com/noble/)
-- [ZED SDK](https://www.stereolabs.com/developers/release/latest/) v5.0 (for older versions support please check the [releases](https://github.com/stereolabs/zed-ros2-wrapper/releases))
-- [CUDA](https://developer.nvidia.com/cuda-downloads) dependency
-- ROS 2 Foxy Fitzroy (deprecated), ROS 2 Humble Hawksbill, or ROS2 Jazzy Jalisco:
-  - [Foxy on Ubuntu 20.04](https://docs.ros.org/en/foxy/Installation/Linux-Install-Debians.html) - [**Not recommended. EOL reached**]
-  - [Humble on Ubuntu 22.04](https://docs.ros.org/en/humble/Installation/Linux-Install-Debians.html) - [EOL May 2027]
-  - [Jazzy Jalisco on Ubuntu 24.04](https://docs.ros.org/en/jazzy/Installation/Linux-Install-Debians.html) - [EOL May 2029]
-=======
 - [Ubuntu 20.04 (Focal Fossa)](https://releases.ubuntu.com/focal/) or [Ubuntu 22.04 (Jammy Jellyfish)](https://releases.ubuntu.com/jammy/)
 - [ZED SDK](https://www.stereolabs.com/developers/release/latest/) v5.0 EA (for older versions support please check the [releases](https://github.com/stereolabs/zed-ros2-wrapper/releases))
 - [CUDA](https://developer.nvidia.com/cuda-downloads) dependency
@@ -45,7 +37,6 @@
   - [Foxy on Ubuntu 20.04](https://docs.ros.org/en/foxy/Installation/Linux-Install-Debians.html) [**Not recommended. EOL reached**]
   - [Humble on Ubuntu 22.04](https://docs.ros.org/en/humble/Installation/Linux-Install-Debians.html) [EOL May 2027]
   - [Jazzy Jalisco on Ubuntu 24.04](https://docs.ros.org/en/jazzy/Installation/Linux-Install-Debians.html) [EOL May 2029]
->>>>>>> 53152b41
 
 ### Build the package
 
